--- conflicted
+++ resolved
@@ -58,6 +58,7 @@
 // `port` is the port of the Shadowsocks proxy server.
 // `password` is the password of the Shadowsocks proxy.
 // `cipher` is the encryption cipher the Shadowsocks proxy.
+// `prefix` is the salt prefix to use for TCP connections (optional, use with care).
 // `isUDPEnabled` indicates whether the tunnel and/or network enable UDP proxying.
 //
 // Sets an error if the tunnel fails to connect.
@@ -67,14 +68,10 @@
 	} else if port <= 0 || port > math.MaxUint16 {
 		return nil, fmt.Errorf("Invalid port number: %v", port)
 	}
-<<<<<<< HEAD
-	return outline.NewTunnel(host, port, password, cipher, prefix, isUDPEnabled, tunWriter)
-=======
 	ssclient, err := client.NewClient(host, port, password, cipher)
 	if err != nil {
 		return nil, fmt.Errorf("failed to construct Shadowsocks client: %v", err)
 	}
-
+	ssclient.SetTCPSaltGenerator(client.NewPrefixSaltGenerator(prefix))
 	return outline.NewTunnel(ssclient, isUDPEnabled, tunWriter)
->>>>>>> 2f14928f
 }