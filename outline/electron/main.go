// Copyright 2019 The Outline Authors
//
// Licensed under the Apache License, Version 2.0 (the "License");
// you may not use this file except in compliance with the License.
// You may obtain a copy of the License at
//
//      http://www.apache.org/licenses/LICENSE-2.0
//
// Unless required by applicable law or agreed to in writing, software
// distributed under the License is distributed on an "AS IS" BASIS,
// WITHOUT WARRANTIES OR CONDITIONS OF ANY KIND, either express or implied.
// See the License for the specific language governing permissions and
// limitations under the License.

package main

import (
	"flag"
	"fmt"
	"io"
	"os"
	"os/signal"
	"strings"
	"syscall"
	"time"

	oss "github.com/Jigsaw-Code/outline-go-tun2socks/outline/shadowsocks"
	"github.com/Jigsaw-Code/outline-go-tun2socks/shadowsocks"
	"github.com/Jigsaw-Code/outline-ss-server/client"
	"github.com/eycorsican/go-tun2socks/common/log"
	_ "github.com/eycorsican/go-tun2socks/common/log/simple" // Register a simple logger.
	"github.com/eycorsican/go-tun2socks/core"
	"github.com/eycorsican/go-tun2socks/proxy/dnsfallback"
	"github.com/eycorsican/go-tun2socks/tun"
)

const (
	mtu        = 1500
	udpTimeout = 30 * time.Second
	persistTun = true // Linux: persist the TUN interface after the last open file descriptor is closed.
)

var args struct {
	tunAddr           *string
	tunGw             *string
	tunMask           *string
	tunName           *string
	tunDNS            *string
	proxyHost         *string
	proxyPort         *int
	proxyPassword     *string
	proxyCipher       *string
	proxyPrefix       *string
	logLevel          *string
	checkConnectivity *bool
	dnsFallback       *bool
	version           *bool
}
var version string // Populated at build time through `-X main.version=...`
var lwipWriter io.Writer

func main() {
	args.tunAddr = flag.String("tunAddr", "10.0.85.2", "TUN interface IP address")
	args.tunGw = flag.String("tunGw", "10.0.85.1", "TUN interface gateway")
	args.tunMask = flag.String("tunMask", "255.255.255.0", "TUN interface network mask; prefixlen for IPv6")
	args.tunDNS = flag.String("tunDNS", "1.1.1.1,9.9.9.9,208.67.222.222", "Comma-separated list of DNS resolvers for the TUN interface (Windows only)")
	args.tunName = flag.String("tunName", "tun0", "TUN interface name")
	args.proxyHost = flag.String("proxyHost", "", "Shadowsocks proxy hostname or IP address")
	args.proxyPort = flag.Int("proxyPort", 0, "Shadowsocks proxy port number")
	args.proxyPassword = flag.String("proxyPassword", "", "Shadowsocks proxy password")
	args.proxyCipher = flag.String("proxyCipher", "chacha20-ietf-poly1305", "Shadowsocks proxy encryption cipher")
	args.proxyPrefix = flag.String("proxyPrefix", "", "Shadowsocks connection prefix (unsafe)")
	args.logLevel = flag.String("logLevel", "info", "Logging level: debug|info|warn|error|none")
	args.dnsFallback = flag.Bool("dnsFallback", false, "Enable DNS fallback over TCP (overrides the UDP handler).")
	args.checkConnectivity = flag.Bool("checkConnectivity", false, "Check the proxy TCP and UDP connectivity and exit.")
	args.version = flag.Bool("version", false, "Print the version and exit.")

	flag.Parse()

	if *args.version {
		fmt.Println(version)
		os.Exit(0)
	}

	setLogLevel(*args.logLevel)

	// Validate proxy flags
	if *args.proxyHost == "" {
		log.Errorf("Must provide a Shadowsocks proxy host name or IP address")
		os.Exit(oss.IllegalConfiguration)
	} else if *args.proxyPort <= 0 || *args.proxyPort > 65535 {
		log.Errorf("Must provide a valid Shadowsocks proxy port [1:65535]")
		os.Exit(oss.IllegalConfiguration)
	} else if *args.proxyPassword == "" {
		log.Errorf("Must provide a Shadowsocks proxy password")
		os.Exit(oss.IllegalConfiguration)
	} else if *args.proxyCipher == "" {
		log.Errorf("Must provide a Shadowsocks proxy encryption cipher")
		os.Exit(oss.IllegalConfiguration)
	}

	if *args.checkConnectivity {
		connErrCode, err := oss.CheckConnectivity(*args.proxyHost, *args.proxyPort, *args.proxyPassword, *args.proxyCipher)
		log.Debugf("Connectivity checks error code: %v", connErrCode)
		if err != nil {
			log.Errorf("Failed to perform connectivity checks: %v", err)
		}
		os.Exit(connErrCode)
	}

	// Open TUN device
	dnsResolvers := strings.Split(*args.tunDNS, ",")
	tunDevice, err := tun.OpenTunDevice(*args.tunName, *args.tunAddr, *args.tunGw, *args.tunMask, dnsResolvers, persistTun)
	if err != nil {
		log.Errorf("Failed to open TUN device: %v", err)
		os.Exit(oss.SystemMisconfigured)
	}
	// Output packets to TUN device
	core.RegisterOutputFn(tunDevice.Write)

	ssclient, err := client.NewClient(*args.proxyHost, *args.proxyPort, *args.proxyPassword, *args.proxyCipher)
	if err != nil {
		log.Errorf("Failed to construct Shadowsocks client: %v", err)
		os.Exit(oss.IllegalConfiguration)
	}

	// Register TCP and UDP connection handlers
<<<<<<< HEAD
	tcpHandler := shadowsocks.NewTCPHandler(*args.proxyHost, *args.proxyPort, *args.proxyPassword, *args.proxyCipher)
	tcpHandler.SetTCPPrefix([]byte(*args.proxyPrefix))
	core.RegisterTCPConnHandler(tcpHandler)
=======
	core.RegisterTCPConnHandler(shadowsocks.NewTCPHandler(ssclient))
>>>>>>> 2f14928f
	if *args.dnsFallback {
		// UDP connectivity not supported, fall back to DNS over TCP.
		log.Debugf("Registering DNS fallback UDP handler")
		core.RegisterUDPConnHandler(dnsfallback.NewUDPHandler())
	} else {
		core.RegisterUDPConnHandler(shadowsocks.NewUDPHandler(ssclient, udpTimeout))
	}

	// Configure LWIP stack to receive input data from the TUN device
	lwipWriter := core.NewLWIPStack()
	go func() {
		_, err := io.CopyBuffer(lwipWriter, tunDevice, make([]byte, mtu))
		if err != nil {
			log.Errorf("Failed to write data to network stack: %v", err)
			os.Exit(oss.Unexpected)
		}
	}()

	log.Infof("tun2socks running...")

	osSignals := make(chan os.Signal, 1)
	signal.Notify(osSignals, os.Interrupt, os.Kill, syscall.SIGTERM, syscall.SIGHUP)
	sig := <-osSignals
	log.Debugf("Received signal: %v", sig)
}

func setLogLevel(level string) {
	switch strings.ToLower(level) {
	case "debug":
		log.SetLevel(log.DEBUG)
	case "info":
		log.SetLevel(log.INFO)
	case "warn":
		log.SetLevel(log.WARN)
	case "error":
		log.SetLevel(log.ERROR)
	case "none":
		log.SetLevel(log.NONE)
	default:
		log.SetLevel(log.INFO)
	}
}<|MERGE_RESOLUTION|>--- conflicted
+++ resolved
@@ -18,6 +18,7 @@
 	"flag"
 	"fmt"
 	"io"
+	"net/url"
 	"os"
 	"os/signal"
 	"strings"
@@ -69,7 +70,7 @@
 	args.proxyPort = flag.Int("proxyPort", 0, "Shadowsocks proxy port number")
 	args.proxyPassword = flag.String("proxyPassword", "", "Shadowsocks proxy password")
 	args.proxyCipher = flag.String("proxyCipher", "chacha20-ietf-poly1305", "Shadowsocks proxy encryption cipher")
-	args.proxyPrefix = flag.String("proxyPrefix", "", "Shadowsocks connection prefix (unsafe)")
+	args.proxyPrefix = flag.String("proxyPrefix", "", "Shadowsocks connection prefix, URI-encoded (unsafe)")
 	args.logLevel = flag.String("logLevel", "info", "Logging level: debug|info|warn|error|none")
 	args.dnsFallback = flag.Bool("dnsFallback", false, "Enable DNS fallback over TCP (overrides the UDP handler).")
 	args.checkConnectivity = flag.Bool("checkConnectivity", false, "Check the proxy TCP and UDP connectivity and exit.")
@@ -123,15 +124,14 @@
 		log.Errorf("Failed to construct Shadowsocks client: %v", err)
 		os.Exit(oss.IllegalConfiguration)
 	}
-
+	prefixBytes, err := url.PathUnescape(*args.proxyPrefix)
+	if err != nil {
+		log.Errorf("\"%s\" could not be URI-decoded", *args.proxyPrefix)
+		os.Exit(oss.IllegalConfiguration)
+	}
+	ssclient.SetTCPSaltGenerator(client.NewPrefixSaltGenerator([]byte(prefixBytes)))
 	// Register TCP and UDP connection handlers
-<<<<<<< HEAD
-	tcpHandler := shadowsocks.NewTCPHandler(*args.proxyHost, *args.proxyPort, *args.proxyPassword, *args.proxyCipher)
-	tcpHandler.SetTCPPrefix([]byte(*args.proxyPrefix))
-	core.RegisterTCPConnHandler(tcpHandler)
-=======
 	core.RegisterTCPConnHandler(shadowsocks.NewTCPHandler(ssclient))
->>>>>>> 2f14928f
 	if *args.dnsFallback {
 		// UDP connectivity not supported, fall back to DNS over TCP.
 		log.Debugf("Registering DNS fallback UDP handler")
